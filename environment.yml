--- conflicted
+++ resolved
@@ -126,73 +126,5 @@
   - pyyaml
   - requests
 
-<<<<<<< HEAD
-  # testing
-  - boto3
-  - botocore>=1.11
-  - hypothesis>=3.82
-  - moto  # mock S3
-  - flask
-  - pytest>=5.0.1
-  - pytest-cov
-  - pytest-xdist>=1.21
-  - pytest-asyncio
-  - pytest-instafail
-
-  # downstream tests
-  - seaborn
-  - statsmodels
-
-  # unused (required indirectly may be?)
-  - ipywidgets
-  - nbformat=5.0.8
-  - notebook>=5.7.5
-  - pip
-
-  # optional
-  - blosc
-  - bottleneck>=1.2.1
-  - ipykernel
-  - ipython>=7.11.1
-  - jinja2  # pandas.Styler
-  - matplotlib>=2.2.2  # pandas.plotting, Series.plot, DataFrame.plot
-  - numexpr>=2.6.8
-  - scipy>=1.2
-  - numba>=0.46.0
-
-  # optional for io
-  # ---------------
-  # pd.read_html
-  - beautifulsoup4>=4.6.0
-  - html5lib
-  - lxml
-
-  # pd.read_excel, DataFrame.to_excel, pd.ExcelWriter, pd.ExcelFile
-  - openpyxl
-  - xlrd
-  - xlsxwriter
-  - xlwt
-  - odfpy
-
-  - fastparquet>=0.3.2  # pandas.read_parquet, DataFrame.to_parquet
-  - pyarrow>=0.15.0  # pandas.read_parquet, DataFrame.to_parquet, pandas.read_feather, DataFrame.to_feather
-  - python-snappy  # required by pyarrow
-
-  - pytables>=3.5.1  # pandas.read_hdf, DataFrame.to_hdf
-  - s3fs>=0.4.0  # file IO when using 's3://...' path
-  - fsspec>=0.7.4  # for generic remote file operations
-  - gcsfs>=0.6.0  # file IO when using 'gcs://...' path
-  - sqlalchemy  # pandas.read_sql, DataFrame.to_sql
-  - xarray  # DataFrame.to_xarray
-  - cftime  # Needed for downstream xarray.CFTimeIndex test
-  - pyreadstat  # pandas.read_spss
-  - tabulate>=0.8.3  # DataFrame.to_markdown
-  - natsort  # DataFrame.sort_values
   - pip:
-    - git+https://github.com/pandas-dev/pydata-sphinx-theme.git@2488b7defbd3d753dd5fcfc890fc4a7e79d25103
-    - numpydoc < 1.2  # 2021-02-09 1.2dev breaking CI
-    - pyclip  # pandas.read_clipboard
-=======
-  - pip:
-      - sphinx-toggleprompt
->>>>>>> dba2080a
+      - sphinx-toggleprompt