"""
This file is very long and growing, but it was decided to not split it yet, as
it's still manageable (2020-03-17, ~1.1k LoC). See gh-31989

Instead of splitting it was decided to define sections here:
- Configuration / Settings
- Autouse fixtures
- Common arguments
- Missing values & co.
- Classes
- Indices
- Series'
- DataFrames
- Operators & Operations
- Data sets/files
- Time zones
- Dtypes
- Misc
"""

from collections import abc
from datetime import (
    date,
    datetime,
    time,
    timedelta,
    timezone,
)
from decimal import Decimal
import operator
import os
from typing import (
    Callable,
    Iterator,
)

from dateutil.tz import (
    tzlocal,
    tzutc,
)
import hypothesis
from hypothesis import strategies as st
import numpy as np
import pytest
from pytz import (
    FixedOffset,
    utc,
)

import pandas.util._test_decorators as td

from pandas.core.dtypes.dtypes import (
    DatetimeTZDtype,
    IntervalDtype,
)

import pandas as pd
from pandas import (
    DataFrame,
    Interval,
    Period,
    Series,
    Timedelta,
    Timestamp,
    compat,
)
import pandas._testing as tm
from pandas.core import ops
from pandas.core.indexes.api import (
    Index,
    MultiIndex,
)

try:
    import pyarrow as pa
except ImportError:
    has_pyarrow = False
else:
    del pa
    has_pyarrow = True

zoneinfo = None
if compat.PY39:
    # Import "zoneinfo" could not be resolved (reportMissingImports)
    import zoneinfo  # type: ignore[no-redef]

    # Although zoneinfo can be imported in Py39, it is effectively
    # "not available" without tzdata/IANA tz data.
    # We will set zoneinfo to not found in this case
    try:
        zoneinfo.ZoneInfo("UTC")  # type: ignore[attr-defined]
    except zoneinfo.ZoneInfoNotFoundError:  # type: ignore[attr-defined]
        zoneinfo = None

# Until https://github.com/numpy/numpy/issues/19078 is sorted out, just suppress
suppress_npdev_promotion_warning = pytest.mark.filterwarnings(
    "ignore:Promotion of numbers and bools:FutureWarning"
)

# ----------------------------------------------------------------
# Configuration / Settings
# ----------------------------------------------------------------
# pytest
<<<<<<< HEAD
def pytest_configure(config):
    # Register marks to avoid warnings in pandas.test()
    # sync with setup.cfg
    config.addinivalue_line("markers", "single: mark a test as single cpu only")
    config.addinivalue_line("markers", "slow: mark a test as slow")
    config.addinivalue_line("markers", "network: mark a test as network")
    config.addinivalue_line(
        "markers", "db: tests requiring a database (mysql or postgres)"
    )
    config.addinivalue_line("markers", "high_memory: mark a test as a high-memory only")
    config.addinivalue_line(
        "markers", "arm_slow: mark a test as slow for arm64 architecture"
    )
=======
>>>>>>> dba2080a


def pytest_addoption(parser) -> None:
    parser.addoption("--skip-slow", action="store_true", help="skip slow tests")
    parser.addoption("--skip-network", action="store_true", help="skip network tests")
    parser.addoption("--skip-db", action="store_true", help="skip db tests")
    parser.addoption(
        "--run-high-memory", action="store_true", help="run high memory tests"
    )
    parser.addoption("--only-slow", action="store_true", help="run only slow tests")
    parser.addoption(
        "--strict-data-files",
        action="store_true",
        help="Fail if a test is skipped for missing data file.",
    )


def ignore_doctest_warning(item: pytest.Item, path: str, message: str) -> None:
    """Ignore doctest warning.

    Parameters
    ----------
    item : pytest.Item
        pytest test item.
    path : str
        Module path to Python object, e.g. "pandas.core.frame.DataFrame.append". A
        warning will be filtered when item.name ends with in given path. So it is
        sufficient to specify e.g. "DataFrame.append".
    message : str
        Message to be filtered.
    """
    if item.name.endswith(path):
        item.add_marker(pytest.mark.filterwarnings(f"ignore:{message}"))


def pytest_collection_modifyitems(items, config) -> None:
    skip_slow = config.getoption("--skip-slow")
    only_slow = config.getoption("--only-slow")
    skip_network = config.getoption("--skip-network")
    skip_db = config.getoption("--skip-db")

    marks = [
        (pytest.mark.slow, "slow", skip_slow, "--skip-slow"),
        (pytest.mark.network, "network", skip_network, "--network"),
        (pytest.mark.db, "db", skip_db, "--skip-db"),
    ]

    # Warnings from doctests that can be ignored; place reason in comment above.
    # Each entry specifies (path, message) - see the ignore_doctest_warning function
    ignored_doctest_warnings = [
        # Docstring divides by zero to show behavior difference
        ("missing.mask_zero_div_zero", "divide by zero encountered"),
        # Docstring demonstrates the call raises a warning
        ("_validators.validate_axis_style_args", "Use named arguments"),
    ]

    for item in items:
        if config.getoption("--doctest-modules") or config.getoption(
            "--doctest-cython", default=False
        ):
            # autouse=True for the add_doctest_imports can lead to expensive teardowns
            # since doctest_namespace is a session fixture
            item.add_marker(pytest.mark.usefixtures("add_doctest_imports"))

            for path, message in ignored_doctest_warnings:
                ignore_doctest_warning(item, path, message)

        # mark all tests in the pandas/tests/frame directory with "arraymanager"
        if "/frame/" in item.nodeid:
            item.add_marker(pytest.mark.arraymanager)
        item.add_marker(suppress_npdev_promotion_warning)

        for (mark, kwd, skip_if_found, arg_name) in marks:
            if kwd in item.keywords:
                # If we're skipping, no need to actually add the marker or look for
                # other markers
                if skip_if_found:
                    item.add_marker(pytest.mark.skip(f"skipping due to {arg_name}"))
                    break

                item.add_marker(mark)

        if only_slow and "slow" not in item.keywords:
            item.add_marker(pytest.mark.skip("skipping due to --only-slow"))


# Hypothesis
hypothesis.settings.register_profile(
    "ci",
    # Hypothesis timing checks are tuned for scalars by default, so we bump
    # them from 200ms to 500ms per test case as the global default.  If this
    # is too short for a specific test, (a) try to make it faster, and (b)
    # if it really is slow add `@settings(deadline=...)` with a working value,
    # or `deadline=None` to entirely disable timeouts for that test.
    # 2022-02-09: Changed deadline from 500 -> None. Deadline leads to
    # non-actionable, flaky CI failures (# GH 24641, 44969, 45118, 44969)
    deadline=None,
    suppress_health_check=(hypothesis.HealthCheck.too_slow,),
)
hypothesis.settings.load_profile("ci")

# Registering these strategies makes them globally available via st.from_type,
# which is use for offsets in tests/tseries/offsets/test_offsets_properties.py
for name in "MonthBegin MonthEnd BMonthBegin BMonthEnd".split():
    cls = getattr(pd.tseries.offsets, name)
    st.register_type_strategy(
        cls, st.builds(cls, n=st.integers(-99, 99), normalize=st.booleans())
    )

for name in "YearBegin YearEnd BYearBegin BYearEnd".split():
    cls = getattr(pd.tseries.offsets, name)
    st.register_type_strategy(
        cls,
        st.builds(
            cls,
            n=st.integers(-5, 5),
            normalize=st.booleans(),
            month=st.integers(min_value=1, max_value=12),
        ),
    )

for name in "QuarterBegin QuarterEnd BQuarterBegin BQuarterEnd".split():
    cls = getattr(pd.tseries.offsets, name)
    st.register_type_strategy(
        cls,
        st.builds(
            cls,
            n=st.integers(-24, 24),
            normalize=st.booleans(),
            startingMonth=st.integers(min_value=1, max_value=12),
        ),
    )


@pytest.fixture
def add_doctest_imports(doctest_namespace) -> None:
    """
    Make `np` and `pd` names available for doctests.
    """
    doctest_namespace["np"] = np
    doctest_namespace["pd"] = pd


# ----------------------------------------------------------------
# Autouse fixtures
# ----------------------------------------------------------------
@pytest.fixture(autouse=True)
def configure_tests() -> None:
    """
    Configure settings for all tests and test modules.
    """
    pd.set_option("chained_assignment", "raise")


# ----------------------------------------------------------------
# Common arguments
# ----------------------------------------------------------------
@pytest.fixture(params=[0, 1, "index", "columns"], ids=lambda x: f"axis={repr(x)}")
def axis(request):
    """
    Fixture for returning the axis numbers of a DataFrame.
    """
    return request.param


axis_frame = axis


@pytest.fixture(params=[1, "columns"], ids=lambda x: f"axis={repr(x)}")
def axis_1(request):
    """
    Fixture for returning aliases of axis 1 of a DataFrame.
    """
    return request.param


@pytest.fixture(params=[True, False, None])
def observed(request):
    """
    Pass in the observed keyword to groupby for [True, False]
    This indicates whether categoricals should return values for
    values which are not in the grouper [False / None], or only values which
    appear in the grouper [True]. [None] is supported for future compatibility
    if we decide to change the default (and would need to warn if this
    parameter is not passed).
    """
    return request.param


@pytest.fixture(params=[True, False, None])
def ordered(request):
    """
    Boolean 'ordered' parameter for Categorical.
    """
    return request.param


@pytest.fixture(params=["first", "last", False])
def keep(request):
    """
    Valid values for the 'keep' parameter used in
    .duplicated or .drop_duplicates
    """
    return request.param


@pytest.fixture(params=["both", "neither", "left", "right"])
def inclusive_endpoints_fixture(request):
    """
    Fixture for trying all interval 'inclusive' parameters.
    """
    return request.param


@pytest.fixture(params=["left", "right", "both", "neither"])
def closed(request):
    """
    Fixture for trying all interval closed parameters.
    """
    return request.param


@pytest.fixture(params=["left", "right", "both", "neither"])
def other_closed(request):
    """
    Secondary closed fixture to allow parametrizing over all pairs of closed.
    """
    return request.param


@pytest.fixture(
    params=[
        None,
        "gzip",
        "bz2",
        "zip",
        "xz",
        "tar",
        pytest.param("zstd", marks=td.skip_if_no("zstandard")),
    ]
)
def compression(request):
    """
    Fixture for trying common compression types in compression tests.
    """
    return request.param


@pytest.fixture(
    params=[
        "gzip",
        "bz2",
        "zip",
        "xz",
        "tar",
        pytest.param("zstd", marks=td.skip_if_no("zstandard")),
    ]
)
def compression_only(request):
    """
    Fixture for trying common compression types in compression tests excluding
    uncompressed case.
    """
    return request.param


@pytest.fixture(params=[True, False])
def writable(request):
    """
    Fixture that an array is writable.
    """
    return request.param


@pytest.fixture(params=["inner", "outer", "left", "right"])
def join_type(request):
    """
    Fixture for trying all types of join operations.
    """
    return request.param


@pytest.fixture(params=["nlargest", "nsmallest"])
def nselect_method(request):
    """
    Fixture for trying all nselect methods.
    """
    return request.param


# ----------------------------------------------------------------
# Missing values & co.
# ----------------------------------------------------------------
@pytest.fixture(params=tm.NULL_OBJECTS, ids=lambda x: type(x).__name__)
def nulls_fixture(request):
    """
    Fixture for each null type in pandas.
    """
    return request.param


nulls_fixture2 = nulls_fixture  # Generate cartesian product of nulls_fixture


@pytest.fixture(params=[None, np.nan, pd.NaT])
def unique_nulls_fixture(request):
    """
    Fixture for each null type in pandas, each null type exactly once.
    """
    return request.param


# Generate cartesian product of unique_nulls_fixture:
unique_nulls_fixture2 = unique_nulls_fixture


@pytest.fixture(params=tm.NP_NAT_OBJECTS, ids=lambda x: type(x).__name__)
def np_nat_fixture(request):
    """
    Fixture for each NaT type in numpy.
    """
    return request.param


# Generate cartesian product of np_nat_fixture:
np_nat_fixture2 = np_nat_fixture


# ----------------------------------------------------------------
# Classes
# ----------------------------------------------------------------


@pytest.fixture(params=[DataFrame, Series])
def frame_or_series(request):
    """
    Fixture to parametrize over DataFrame and Series.
    """
    return request.param


@pytest.fixture(params=[Index, Series], ids=["index", "series"])
def index_or_series(request):
    """
    Fixture to parametrize over Index and Series, made necessary by a mypy
    bug, giving an error:

    List item 0 has incompatible type "Type[Series]"; expected "Type[PandasObject]"

    See GH#29725
    """
    return request.param


# Generate cartesian product of index_or_series fixture:
index_or_series2 = index_or_series


@pytest.fixture(params=[Index, Series, pd.array], ids=["index", "series", "array"])
def index_or_series_or_array(request):
    """
    Fixture to parametrize over Index, Series, and ExtensionArray
    """
    return request.param


@pytest.fixture(params=[Index, Series, DataFrame, pd.array], ids=lambda x: x.__name__)
def box_with_array(request):
    """
    Fixture to test behavior for Index, Series, DataFrame, and pandas Array
    classes
    """
    return request.param


box_with_array2 = box_with_array


@pytest.fixture
def dict_subclass():
    """
    Fixture for a dictionary subclass.
    """

    class TestSubDict(dict):
        def __init__(self, *args, **kwargs) -> None:
            dict.__init__(self, *args, **kwargs)

    return TestSubDict


@pytest.fixture
def non_dict_mapping_subclass():
    """
    Fixture for a non-mapping dictionary subclass.
    """

    class TestNonDictMapping(abc.Mapping):
        def __init__(self, underlying_dict) -> None:
            self._data = underlying_dict

        def __getitem__(self, key):
            return self._data.__getitem__(key)

        def __iter__(self) -> Iterator:
            return self._data.__iter__()

        def __len__(self) -> int:
            return self._data.__len__()

    return TestNonDictMapping


# ----------------------------------------------------------------
# Indices
# ----------------------------------------------------------------
@pytest.fixture
def multiindex_year_month_day_dataframe_random_data():
    """
    DataFrame with 3 level MultiIndex (year, month, day) covering
    first 100 business days from 2000-01-01 with random data
    """
    tdf = tm.makeTimeDataFrame(100)
    ymd = tdf.groupby([lambda x: x.year, lambda x: x.month, lambda x: x.day]).sum()
    # use Int64Index, to make sure things work
    ymd.index = ymd.index.set_levels([lev.astype("i8") for lev in ymd.index.levels])
    ymd.index.set_names(["year", "month", "day"], inplace=True)
    return ymd


@pytest.fixture
def lexsorted_two_level_string_multiindex() -> MultiIndex:
    """
    2-level MultiIndex, lexsorted, with string names.
    """
    return MultiIndex(
        levels=[["foo", "bar", "baz", "qux"], ["one", "two", "three"]],
        codes=[[0, 0, 0, 1, 1, 2, 2, 3, 3, 3], [0, 1, 2, 0, 1, 1, 2, 0, 1, 2]],
        names=["first", "second"],
    )


@pytest.fixture
def multiindex_dataframe_random_data(
    lexsorted_two_level_string_multiindex,
) -> DataFrame:
    """DataFrame with 2 level MultiIndex with random data"""
    index = lexsorted_two_level_string_multiindex
    return DataFrame(
        np.random.randn(10, 3), index=index, columns=Index(["A", "B", "C"], name="exp")
    )


def _create_multiindex():
    """
    MultiIndex used to test the general functionality of this object
    """

    # See Also: tests.multi.conftest.idx
    major_axis = Index(["foo", "bar", "baz", "qux"])
    minor_axis = Index(["one", "two"])

    major_codes = np.array([0, 0, 1, 2, 3, 3])
    minor_codes = np.array([0, 1, 0, 1, 0, 1])
    index_names = ["first", "second"]
    return MultiIndex(
        levels=[major_axis, minor_axis],
        codes=[major_codes, minor_codes],
        names=index_names,
        verify_integrity=False,
    )


def _create_mi_with_dt64tz_level():
    """
    MultiIndex with a level that is a tzaware DatetimeIndex.
    """
    # GH#8367 round trip with pickle
    return MultiIndex.from_product(
        [[1, 2], ["a", "b"], pd.date_range("20130101", periods=3, tz="US/Eastern")],
        names=["one", "two", "three"],
    )


indices_dict = {
    "string": tm.makeStringIndex(100),
    "datetime": tm.makeDateIndex(100),
    "datetime-tz": tm.makeDateIndex(100, tz="US/Pacific"),
    "period": tm.makePeriodIndex(100),
    "timedelta": tm.makeTimedeltaIndex(100),
    "range": tm.makeRangeIndex(100),
    "int8": tm.makeIntIndex(100, dtype="int8"),
    "int16": tm.makeIntIndex(100, dtype="int16"),
    "int32": tm.makeIntIndex(100, dtype="int32"),
    "int64": tm.makeIntIndex(100, dtype="int64"),
    "uint8": tm.makeUIntIndex(100, dtype="uint8"),
    "uint16": tm.makeUIntIndex(100, dtype="uint16"),
    "uint32": tm.makeUIntIndex(100, dtype="uint32"),
    "uint64": tm.makeUIntIndex(100, dtype="uint64"),
    "float32": tm.makeFloatIndex(100, dtype="float32"),
    "float64": tm.makeFloatIndex(100, dtype="float64"),
    "bool-object": tm.makeBoolIndex(10).astype(object),
    "bool-dtype": Index(np.random.randn(10) < 0),
    "complex64": tm.makeNumericIndex(100, dtype="float64").astype("complex64"),
    "complex128": tm.makeNumericIndex(100, dtype="float64").astype("complex128"),
    "categorical": tm.makeCategoricalIndex(100),
    "interval": tm.makeIntervalIndex(100),
    "empty": Index([]),
    "tuples": MultiIndex.from_tuples(zip(["foo", "bar", "baz"], [1, 2, 3])),
    "mi-with-dt64tz-level": _create_mi_with_dt64tz_level(),
    "multi": _create_multiindex(),
    "repeats": Index([0, 0, 1, 1, 2, 2]),
    "nullable_int": Index(np.arange(100), dtype="Int64"),
    "nullable_uint": Index(np.arange(100), dtype="UInt16"),
    "nullable_float": Index(np.arange(100), dtype="Float32"),
    "nullable_bool": Index(np.arange(100).astype(bool), dtype="boolean"),
    "string-python": Index(pd.array(tm.makeStringIndex(100), dtype="string[python]")),
}
if has_pyarrow:
    idx = Index(pd.array(tm.makeStringIndex(100), dtype="string[pyarrow]"))
    indices_dict["string-pyarrow"] = idx


@pytest.fixture(params=indices_dict.keys())
def index(request):
    """
    Fixture for many "simple" kinds of indices.

    These indices are unlikely to cover corner cases, e.g.
        - no names
        - no NaTs/NaNs
        - no values near implementation bounds
        - ...
    """
    # copy to avoid mutation, e.g. setting .name
    return indices_dict[request.param].copy()


# Needed to generate cartesian product of indices
index_fixture2 = index


@pytest.fixture(
    params=[
        key for key, value in indices_dict.items() if not isinstance(value, MultiIndex)
    ]
)
def index_flat(request):
    """
    index fixture, but excluding MultiIndex cases.
    """
    key = request.param
    return indices_dict[key].copy()


# Alias so we can test with cartesian product of index_flat
index_flat2 = index_flat


@pytest.fixture(
    params=[
        key
        for key, value in indices_dict.items()
        if not (
            key.startswith("int")
            or key.startswith("uint")
            or key.startswith("float")
            or key in ["range", "empty", "repeats", "bool-dtype"]
        )
        and not isinstance(value, MultiIndex)
    ]
)
def index_with_missing(request):
    """
    Fixture for indices with missing values.

    Integer-dtype and empty cases are excluded because they cannot hold missing
    values.

    MultiIndex is excluded because isna() is not defined for MultiIndex.
    """

    # GH 35538. Use deep copy to avoid illusive bug on np-dev
    # GHA pipeline that writes into indices_dict despite copy
    ind = indices_dict[request.param].copy(deep=True)
    vals = ind.values
    if request.param in ["tuples", "mi-with-dt64tz-level", "multi"]:
        # For setting missing values in the top level of MultiIndex
        vals = ind.tolist()
        vals[0] = (None,) + vals[0][1:]
        vals[-1] = (None,) + vals[-1][1:]
        return MultiIndex.from_tuples(vals)
    else:
        vals[0] = None
        vals[-1] = None
        return type(ind)(vals)


# ----------------------------------------------------------------
# Series'
# ----------------------------------------------------------------
@pytest.fixture
def string_series() -> Series:
    """
    Fixture for Series of floats with Index of unique strings
    """
    s = tm.makeStringSeries()
    s.name = "series"
    return s


@pytest.fixture
def object_series() -> Series:
    """
    Fixture for Series of dtype object with Index of unique strings
    """
    s = tm.makeObjectSeries()
    s.name = "objects"
    return s


@pytest.fixture
def datetime_series() -> Series:
    """
    Fixture for Series of floats with DatetimeIndex
    """
    s = tm.makeTimeSeries()
    s.name = "ts"
    return s


def _create_series(index):
    """Helper for the _series dict"""
    size = len(index)
    data = np.random.randn(size)
    return Series(data, index=index, name="a")


_series = {
    f"series-with-{index_id}-index": _create_series(index)
    for index_id, index in indices_dict.items()
}


@pytest.fixture
def series_with_simple_index(index) -> Series:
    """
    Fixture for tests on series with changing types of indices.
    """
    return _create_series(index)


@pytest.fixture
def series_with_multilevel_index() -> Series:
    """
    Fixture with a Series with a 2-level MultiIndex.
    """
    arrays = [
        ["bar", "bar", "baz", "baz", "qux", "qux", "foo", "foo"],
        ["one", "two", "one", "two", "one", "two", "one", "two"],
    ]
    tuples = zip(*arrays)
    index = MultiIndex.from_tuples(tuples)
    data = np.random.randn(8)
    ser = Series(data, index=index)
    ser[3] = np.NaN
    return ser


_narrow_series = {
    f"{dtype.__name__}-series": tm.make_rand_series(name="a", dtype=dtype)
    for dtype in tm.NARROW_NP_DTYPES
}


_index_or_series_objs = {**indices_dict, **_series, **_narrow_series}


@pytest.fixture(params=_index_or_series_objs.keys())
def index_or_series_obj(request):
    """
    Fixture for tests on indexes, series and series with a narrow dtype
    copy to avoid mutation, e.g. setting .name
    """
    return _index_or_series_objs[request.param].copy(deep=True)


# ----------------------------------------------------------------
# DataFrames
# ----------------------------------------------------------------
@pytest.fixture
def int_frame() -> DataFrame:
    """
    Fixture for DataFrame of ints with index of unique strings

    Columns are ['A', 'B', 'C', 'D']

                A  B  C  D
    vpBeWjM651  1  0  1  0
    5JyxmrP1En -1  0  0  0
    qEDaoD49U2 -1  1  0  0
    m66TkTfsFe  0  0  0  0
    EHPaNzEUFm -1  0 -1  0
    fpRJCevQhi  2  0  0  0
    OlQvnmfi3Q  0  0 -2  0
    ...        .. .. .. ..
    uB1FPlz4uP  0  0  0  1
    EcSe6yNzCU  0  0 -1  0
    L50VudaiI8 -1  1 -2  0
    y3bpw4nwIp  0 -1  0  0
    H0RdLLwrCT  1  1  0  0
    rY82K0vMwm  0  0  0  0
    1OPIUjnkjk  2  0  0  0

    [30 rows x 4 columns]
    """
    return DataFrame(tm.getSeriesData()).astype("int64")


@pytest.fixture
def datetime_frame() -> DataFrame:
    """
    Fixture for DataFrame of floats with DatetimeIndex

    Columns are ['A', 'B', 'C', 'D']

                       A         B         C         D
    2000-01-03 -1.122153  0.468535  0.122226  1.693711
    2000-01-04  0.189378  0.486100  0.007864 -1.216052
    2000-01-05  0.041401 -0.835752 -0.035279 -0.414357
    2000-01-06  0.430050  0.894352  0.090719  0.036939
    2000-01-07 -0.620982 -0.668211 -0.706153  1.466335
    2000-01-10 -0.752633  0.328434 -0.815325  0.699674
    2000-01-11 -2.236969  0.615737 -0.829076 -1.196106
    ...              ...       ...       ...       ...
    2000-02-03  1.642618 -0.579288  0.046005  1.385249
    2000-02-04 -0.544873 -1.160962 -0.284071 -1.418351
    2000-02-07 -2.656149 -0.601387  1.410148  0.444150
    2000-02-08 -1.201881 -1.289040  0.772992 -1.445300
    2000-02-09  1.377373  0.398619  1.008453 -0.928207
    2000-02-10  0.473194 -0.636677  0.984058  0.511519
    2000-02-11 -0.965556  0.408313 -1.312844 -0.381948

    [30 rows x 4 columns]
    """
    return DataFrame(tm.getTimeSeriesData())


@pytest.fixture
def float_frame() -> DataFrame:
    """
    Fixture for DataFrame of floats with index of unique strings

    Columns are ['A', 'B', 'C', 'D'].

                       A         B         C         D
    P7GACiRnxd -0.465578 -0.361863  0.886172 -0.053465
    qZKh6afn8n -0.466693 -0.373773  0.266873  1.673901
    tkp0r6Qble  0.148691 -0.059051  0.174817  1.598433
    wP70WOCtv8  0.133045 -0.581994 -0.992240  0.261651
    M2AeYQMnCz -1.207959 -0.185775  0.588206  0.563938
    QEPzyGDYDo -0.381843 -0.758281  0.502575 -0.565053
    r78Jwns6dn -0.653707  0.883127  0.682199  0.206159
    ...              ...       ...       ...       ...
    IHEGx9NO0T -0.277360  0.113021 -1.018314  0.196316
    lPMj8K27FA -1.313667 -0.604776 -1.305618 -0.863999
    qa66YMWQa5  1.110525  0.475310 -0.747865  0.032121
    yOa0ATsmcE -0.431457  0.067094  0.096567 -0.264962
    65znX3uRNG  1.528446  0.160416 -0.109635 -0.032987
    eCOBvKqf3e  0.235281  1.622222  0.781255  0.392871
    xSucinXxuV -1.263557  0.252799 -0.552247  0.400426

    [30 rows x 4 columns]
    """
    return DataFrame(tm.getSeriesData())


@pytest.fixture
def mixed_type_frame() -> DataFrame:
    """
    Fixture for DataFrame of float/int/string columns with RangeIndex
    Columns are ['a', 'b', 'c', 'float32', 'int32'].
    """
    return DataFrame(
        {
            "a": 1.0,
            "b": 2,
            "c": "foo",
            "float32": np.array([1.0] * 10, dtype="float32"),
            "int32": np.array([1] * 10, dtype="int32"),
        },
        index=np.arange(10),
    )


@pytest.fixture
def rand_series_with_duplicate_datetimeindex() -> Series:
    """
    Fixture for Series with a DatetimeIndex that has duplicates.
    """
    dates = [
        datetime(2000, 1, 2),
        datetime(2000, 1, 2),
        datetime(2000, 1, 2),
        datetime(2000, 1, 3),
        datetime(2000, 1, 3),
        datetime(2000, 1, 3),
        datetime(2000, 1, 4),
        datetime(2000, 1, 4),
        datetime(2000, 1, 4),
        datetime(2000, 1, 5),
    ]

    return Series(np.random.randn(len(dates)), index=dates)


# ----------------------------------------------------------------
# Scalars
# ----------------------------------------------------------------
@pytest.fixture(
    params=[
        (Interval(left=0, right=5), IntervalDtype("int64", "right")),
        (Interval(left=0.1, right=0.5), IntervalDtype("float64", "right")),
        (Period("2012-01", freq="M"), "period[M]"),
        (Period("2012-02-01", freq="D"), "period[D]"),
        (
            Timestamp("2011-01-01", tz="US/Eastern"),
            DatetimeTZDtype(tz="US/Eastern"),
        ),
        (Timedelta(seconds=500), "timedelta64[ns]"),
    ]
)
def ea_scalar_and_dtype(request):
    return request.param


# ----------------------------------------------------------------
# Operators & Operations
# ----------------------------------------------------------------
_all_arithmetic_operators = [
    "__add__",
    "__radd__",
    "__sub__",
    "__rsub__",
    "__mul__",
    "__rmul__",
    "__floordiv__",
    "__rfloordiv__",
    "__truediv__",
    "__rtruediv__",
    "__pow__",
    "__rpow__",
    "__mod__",
    "__rmod__",
]


@pytest.fixture(params=_all_arithmetic_operators)
def all_arithmetic_operators(request):
    """
    Fixture for dunder names for common arithmetic operations.
    """
    return request.param


@pytest.fixture(
    params=[
        operator.add,
        ops.radd,
        operator.sub,
        ops.rsub,
        operator.mul,
        ops.rmul,
        operator.truediv,
        ops.rtruediv,
        operator.floordiv,
        ops.rfloordiv,
        operator.mod,
        ops.rmod,
        operator.pow,
        ops.rpow,
        operator.eq,
        operator.ne,
        operator.lt,
        operator.le,
        operator.gt,
        operator.ge,
        operator.and_,
        ops.rand_,
        operator.xor,
        ops.rxor,
        operator.or_,
        ops.ror_,
    ]
)
def all_binary_operators(request):
    """
    Fixture for operator and roperator arithmetic, comparison, and logical ops.
    """
    return request.param


@pytest.fixture(
    params=[
        operator.add,
        ops.radd,
        operator.sub,
        ops.rsub,
        operator.mul,
        ops.rmul,
        operator.truediv,
        ops.rtruediv,
        operator.floordiv,
        ops.rfloordiv,
        operator.mod,
        ops.rmod,
        operator.pow,
        ops.rpow,
    ]
)
def all_arithmetic_functions(request):
    """
    Fixture for operator and roperator arithmetic functions.

    Notes
    -----
    This includes divmod and rdivmod, whereas all_arithmetic_operators
    does not.
    """
    return request.param


_all_numeric_reductions = [
    "count",
    "sum",
    "max",
    "min",
    "mean",
    "prod",
    "std",
    "var",
    "median",
    "kurt",
    "skew",
    "sem",
]


@pytest.fixture(params=_all_numeric_reductions)
def all_numeric_reductions(request):
    """
    Fixture for numeric reduction names.
    """
    return request.param


_all_boolean_reductions = ["all", "any"]


@pytest.fixture(params=_all_boolean_reductions)
def all_boolean_reductions(request):
    """
    Fixture for boolean reduction names.
    """
    return request.param


_all_reductions = _all_numeric_reductions + _all_boolean_reductions


@pytest.fixture(params=_all_reductions)
def all_reductions(request):
    """
    Fixture for all (boolean + numeric) reduction names.
    """
    return request.param


@pytest.fixture(
    params=[
        operator.eq,
        operator.ne,
        operator.gt,
        operator.ge,
        operator.lt,
        operator.le,
    ]
)
def comparison_op(request):
    """
    Fixture for operator module comparison functions.
    """
    return request.param


@pytest.fixture(params=["__le__", "__lt__", "__ge__", "__gt__"])
def compare_operators_no_eq_ne(request):
    """
    Fixture for dunder names for compare operations except == and !=

    * >=
    * >
    * <
    * <=
    """
    return request.param


@pytest.fixture(
    params=["__and__", "__rand__", "__or__", "__ror__", "__xor__", "__rxor__"]
)
def all_logical_operators(request):
    """
    Fixture for dunder names for common logical operations

    * |
    * &
    * ^
    """
    return request.param


# ----------------------------------------------------------------
# Data sets/files
# ----------------------------------------------------------------
@pytest.fixture
def strict_data_files(pytestconfig):
    """
    Returns the configuration for the test setting `--strict-data-files`.
    """
    return pytestconfig.getoption("--strict-data-files")


@pytest.fixture
def datapath(strict_data_files: str) -> Callable[..., str]:
    """
    Get the path to a data file.

    Parameters
    ----------
    path : str
        Path to the file, relative to ``pandas/tests/``

    Returns
    -------
    path including ``pandas/tests``.

    Raises
    ------
    ValueError
        If the path doesn't exist and the --strict-data-files option is set.
    """
    BASE_PATH = os.path.join(os.path.dirname(__file__), "tests")

    def deco(*args):
        path = os.path.join(BASE_PATH, *args)
        if not os.path.exists(path):
            if strict_data_files:
                raise ValueError(
                    f"Could not find file {path} and --strict-data-files is set."
                )
            pytest.skip(f"Could not find {path}.")
        return path

    return deco


@pytest.fixture
def iris(datapath) -> DataFrame:
    """
    The iris dataset as a DataFrame.
    """
    return pd.read_csv(datapath("io", "data", "csv", "iris.csv"))


# ----------------------------------------------------------------
# Time zones
# ----------------------------------------------------------------
TIMEZONES = [
    None,
    "UTC",
    "US/Eastern",
    "Asia/Tokyo",
    "dateutil/US/Pacific",
    "dateutil/Asia/Singapore",
    "+01:15",
    "-02:15",
    "UTC+01:15",
    "UTC-02:15",
    tzutc(),
    tzlocal(),
    FixedOffset(300),
    FixedOffset(0),
    FixedOffset(-300),
    timezone.utc,
    timezone(timedelta(hours=1)),
    timezone(timedelta(hours=-1), name="foo"),
]
if zoneinfo is not None:
    TIMEZONES.extend([zoneinfo.ZoneInfo("US/Pacific"), zoneinfo.ZoneInfo("UTC")])
TIMEZONE_IDS = [repr(i) for i in TIMEZONES]


@td.parametrize_fixture_doc(str(TIMEZONE_IDS))
@pytest.fixture(params=TIMEZONES, ids=TIMEZONE_IDS)
def tz_naive_fixture(request):
    """
    Fixture for trying timezones including default (None): {0}
    """
    return request.param


@td.parametrize_fixture_doc(str(TIMEZONE_IDS[1:]))
@pytest.fixture(params=TIMEZONES[1:], ids=TIMEZONE_IDS[1:])
def tz_aware_fixture(request):
    """
    Fixture for trying explicit timezones: {0}
    """
    return request.param


# Generate cartesian product of tz_aware_fixture:
tz_aware_fixture2 = tz_aware_fixture


_UTCS = ["utc", "dateutil/UTC", utc, tzutc(), timezone.utc]
if zoneinfo is not None:
    _UTCS.append(zoneinfo.ZoneInfo("UTC"))


@pytest.fixture(params=_UTCS)
def utc_fixture(request):
    """
    Fixture to provide variants of UTC timezone strings and tzinfo objects.
    """
    return request.param


utc_fixture2 = utc_fixture


# ----------------------------------------------------------------
# Dtypes
# ----------------------------------------------------------------
@pytest.fixture(params=tm.STRING_DTYPES)
def string_dtype(request):
    """
    Parametrized fixture for string dtypes.

    * str
    * 'str'
    * 'U'
    """
    return request.param


@pytest.fixture(
    params=[
        "string[python]",
        pytest.param(
            "string[pyarrow]", marks=td.skip_if_no("pyarrow", min_version="1.0.0")
        ),
    ]
)
def nullable_string_dtype(request):
    """
    Parametrized fixture for string dtypes.

    * 'string[python]'
    * 'string[pyarrow]'
    """
    return request.param


@pytest.fixture(
    params=[
        "python",
        pytest.param("pyarrow", marks=td.skip_if_no("pyarrow", min_version="1.0.0")),
    ]
)
def string_storage(request):
    """
    Parametrized fixture for pd.options.mode.string_storage.

    * 'python'
    * 'pyarrow'
    """
    return request.param


# Alias so we can test with cartesian product of string_storage
string_storage2 = string_storage


@pytest.fixture(params=tm.BYTES_DTYPES)
def bytes_dtype(request):
    """
    Parametrized fixture for bytes dtypes.

    * bytes
    * 'bytes'
    """
    return request.param


@pytest.fixture(params=tm.OBJECT_DTYPES)
def object_dtype(request):
    """
    Parametrized fixture for object dtypes.

    * object
    * 'object'
    """
    return request.param


@pytest.fixture(
    params=[
        "object",
        "string[python]",
        pytest.param(
            "string[pyarrow]", marks=td.skip_if_no("pyarrow", min_version="1.0.0")
        ),
    ]
)
def any_string_dtype(request):
    """
    Parametrized fixture for string dtypes.
    * 'object'
    * 'string[python]'
    * 'string[pyarrow]'
    """
    return request.param


@pytest.fixture(params=tm.DATETIME64_DTYPES)
def datetime64_dtype(request):
    """
    Parametrized fixture for datetime64 dtypes.

    * 'datetime64[ns]'
    * 'M8[ns]'
    """
    return request.param


@pytest.fixture(params=tm.TIMEDELTA64_DTYPES)
def timedelta64_dtype(request):
    """
    Parametrized fixture for timedelta64 dtypes.

    * 'timedelta64[ns]'
    * 'm8[ns]'
    """
    return request.param


@pytest.fixture
def fixed_now_ts() -> Timestamp:
    """
    Fixture emits fixed Timestamp.now()
    """
    return Timestamp(
        year=2021, month=1, day=1, hour=12, minute=4, second=13, microsecond=22
    )


@pytest.fixture(params=tm.FLOAT_NUMPY_DTYPES)
def float_numpy_dtype(request):
    """
    Parameterized fixture for float dtypes.

    * float
    * 'float32'
    * 'float64'
    """
    return request.param


@pytest.fixture(params=tm.FLOAT_EA_DTYPES)
def float_ea_dtype(request):
    """
    Parameterized fixture for float dtypes.

    * 'Float32'
    * 'Float64'
    """
    return request.param


@pytest.fixture(params=tm.FLOAT_NUMPY_DTYPES + tm.FLOAT_EA_DTYPES)
def any_float_dtype(request):
    """
    Parameterized fixture for float dtypes.

    * float
    * 'float32'
    * 'float64'
    * 'Float32'
    * 'Float64'
    """
    return request.param


@pytest.fixture(params=tm.COMPLEX_DTYPES)
def complex_dtype(request):
    """
    Parameterized fixture for complex dtypes.

    * complex
    * 'complex64'
    * 'complex128'
    """
    return request.param


@pytest.fixture(params=tm.SIGNED_INT_NUMPY_DTYPES)
def any_signed_int_numpy_dtype(request):
    """
    Parameterized fixture for signed integer dtypes.

    * int
    * 'int8'
    * 'int16'
    * 'int32'
    * 'int64'
    """
    return request.param


@pytest.fixture(params=tm.UNSIGNED_INT_NUMPY_DTYPES)
def any_unsigned_int_numpy_dtype(request):
    """
    Parameterized fixture for unsigned integer dtypes.

    * 'uint8'
    * 'uint16'
    * 'uint32'
    * 'uint64'
    """
    return request.param


@pytest.fixture(params=tm.ALL_INT_NUMPY_DTYPES)
def any_int_numpy_dtype(request):
    """
    Parameterized fixture for any integer dtype.

    * int
    * 'int8'
    * 'uint8'
    * 'int16'
    * 'uint16'
    * 'int32'
    * 'uint32'
    * 'int64'
    * 'uint64'
    """
    return request.param


@pytest.fixture(params=tm.ALL_INT_EA_DTYPES)
def any_int_ea_dtype(request):
    """
    Parameterized fixture for any nullable integer dtype.

    * 'UInt8'
    * 'Int8'
    * 'UInt16'
    * 'Int16'
    * 'UInt32'
    * 'Int32'
    * 'UInt64'
    * 'Int64'
    """
    return request.param


@pytest.fixture(params=tm.ALL_INT_NUMPY_DTYPES + tm.ALL_INT_EA_DTYPES)
def any_int_dtype(request):
    """
    Parameterized fixture for any nullable integer dtype.

    * int
    * 'int8'
    * 'uint8'
    * 'int16'
    * 'uint16'
    * 'int32'
    * 'uint32'
    * 'int64'
    * 'uint64'
    * 'UInt8'
    * 'Int8'
    * 'UInt16'
    * 'Int16'
    * 'UInt32'
    * 'Int32'
    * 'UInt64'
    * 'Int64'
    """
    return request.param


@pytest.fixture(params=tm.ALL_INT_EA_DTYPES + tm.FLOAT_EA_DTYPES)
def any_numeric_ea_dtype(request):
    """
    Parameterized fixture for any nullable integer dtype and
    any float ea dtypes.

    * 'UInt8'
    * 'Int8'
    * 'UInt16'
    * 'Int16'
    * 'UInt32'
    * 'Int32'
    * 'UInt64'
    * 'Int64'
    * 'Float32'
    * 'Float64'
    """
    return request.param


@pytest.fixture(params=tm.SIGNED_INT_EA_DTYPES)
def any_signed_int_ea_dtype(request):
    """
    Parameterized fixture for any signed nullable integer dtype.

    * 'Int8'
    * 'Int16'
    * 'Int32'
    * 'Int64'
    """
    return request.param


@pytest.fixture(params=tm.ALL_REAL_NUMPY_DTYPES)
def any_real_numpy_dtype(request):
    """
    Parameterized fixture for any (purely) real numeric dtype.

    * int
    * 'int8'
    * 'uint8'
    * 'int16'
    * 'uint16'
    * 'int32'
    * 'uint32'
    * 'int64'
    * 'uint64'
    * float
    * 'float32'
    * 'float64'
    """
    return request.param


@pytest.fixture(
    params=tm.ALL_REAL_NUMPY_DTYPES + tm.ALL_INT_EA_DTYPES + tm.FLOAT_EA_DTYPES
)
def any_real_numeric_dtype(request):
    """
    Parameterized fixture for any (purely) real numeric dtype.

    * int
    * 'int8'
    * 'uint8'
    * 'int16'
    * 'uint16'
    * 'int32'
    * 'uint32'
    * 'int64'
    * 'uint64'
    * float
    * 'float32'
    * 'float64'

    and associated ea dtypes.
    """
    return request.param


@pytest.fixture(params=tm.ALL_NUMPY_DTYPES)
def any_numpy_dtype(request):
    """
    Parameterized fixture for all numpy dtypes.

    * bool
    * 'bool'
    * int
    * 'int8'
    * 'uint8'
    * 'int16'
    * 'uint16'
    * 'int32'
    * 'uint32'
    * 'int64'
    * 'uint64'
    * float
    * 'float32'
    * 'float64'
    * complex
    * 'complex64'
    * 'complex128'
    * str
    * 'str'
    * 'U'
    * bytes
    * 'bytes'
    * 'datetime64[ns]'
    * 'M8[ns]'
    * 'timedelta64[ns]'
    * 'm8[ns]'
    * object
    * 'object'
    """
    return request.param


@pytest.fixture(
    params=tm.ALL_REAL_NUMPY_DTYPES
    + tm.COMPLEX_DTYPES
    + tm.ALL_INT_EA_DTYPES
    + tm.FLOAT_EA_DTYPES
)
def any_numeric_dtype(request):
    """
    Parameterized fixture for all numeric dtypes.

    * int
    * 'int8'
    * 'uint8'
    * 'int16'
    * 'uint16'
    * 'int32'
    * 'uint32'
    * 'int64'
    * 'uint64'
    * float
    * 'float32'
    * 'float64'
    * complex
    * 'complex64'
    * 'complex128'
    * 'UInt8'
    * 'Int8'
    * 'UInt16'
    * 'Int16'
    * 'UInt32'
    * 'Int32'
    * 'UInt64'
    * 'Int64'
    * 'Float32'
    * 'Float64'
    """
    return request.param


# categoricals are handled separately
_any_skipna_inferred_dtype = [
    ("string", ["a", np.nan, "c"]),
    ("string", ["a", pd.NA, "c"]),
    ("mixed", ["a", pd.NaT, "c"]),  # pd.NaT not considered valid by is_string_array
    ("bytes", [b"a", np.nan, b"c"]),
    ("empty", [np.nan, np.nan, np.nan]),
    ("empty", []),
    ("mixed-integer", ["a", np.nan, 2]),
    ("mixed", ["a", np.nan, 2.0]),
    ("floating", [1.0, np.nan, 2.0]),
    ("integer", [1, np.nan, 2]),
    ("mixed-integer-float", [1, np.nan, 2.0]),
    ("decimal", [Decimal(1), np.nan, Decimal(2)]),
    ("boolean", [True, np.nan, False]),
    ("boolean", [True, pd.NA, False]),
    ("datetime64", [np.datetime64("2013-01-01"), np.nan, np.datetime64("2018-01-01")]),
    ("datetime", [Timestamp("20130101"), np.nan, Timestamp("20180101")]),
    ("date", [date(2013, 1, 1), np.nan, date(2018, 1, 1)]),
    # The following two dtypes are commented out due to GH 23554
    # ('complex', [1 + 1j, np.nan, 2 + 2j]),
    # ('timedelta64', [np.timedelta64(1, 'D'),
    #                  np.nan, np.timedelta64(2, 'D')]),
    ("timedelta", [timedelta(1), np.nan, timedelta(2)]),
    ("time", [time(1), np.nan, time(2)]),
    ("period", [Period(2013), pd.NaT, Period(2018)]),
    ("interval", [Interval(0, 1), np.nan, Interval(0, 2)]),
]
ids, _ = zip(*_any_skipna_inferred_dtype)  # use inferred type as fixture-id


@pytest.fixture(params=_any_skipna_inferred_dtype, ids=ids)
def any_skipna_inferred_dtype(request):
    """
    Fixture for all inferred dtypes from _libs.lib.infer_dtype

    The covered (inferred) types are:
    * 'string'
    * 'empty'
    * 'bytes'
    * 'mixed'
    * 'mixed-integer'
    * 'mixed-integer-float'
    * 'floating'
    * 'integer'
    * 'decimal'
    * 'boolean'
    * 'datetime64'
    * 'datetime'
    * 'date'
    * 'timedelta'
    * 'time'
    * 'period'
    * 'interval'

    Returns
    -------
    inferred_dtype : str
        The string for the inferred dtype from _libs.lib.infer_dtype
    values : np.ndarray
        An array of object dtype that will be inferred to have
        `inferred_dtype`

    Examples
    --------
    >>> from pandas._libs import lib
    >>>
    >>> def test_something(any_skipna_inferred_dtype):
    ...     inferred_dtype, values = any_skipna_inferred_dtype
    ...     # will pass
    ...     assert lib.infer_dtype(values, skipna=True) == inferred_dtype
    """
    inferred_dtype, values = request.param
    values = np.array(values, dtype=object)  # object dtype to avoid casting

    # correctness of inference tested in tests/dtypes/test_inference.py
    return inferred_dtype, values


# ----------------------------------------------------------------
# Misc
# ----------------------------------------------------------------
@pytest.fixture
def ip():
    """
    Get an instance of IPython.InteractiveShell.

    Will raise a skip if IPython is not installed.
    """
    pytest.importorskip("IPython", minversion="6.0.0")
    from IPython.core.interactiveshell import InteractiveShell

    # GH#35711 make sure sqlite history file handle is not leaked
    from traitlets.config import Config  # isort:skip

    c = Config()
    c.HistoryManager.hist_file = ":memory:"

    return InteractiveShell(config=c)


@pytest.fixture(params=["bsr", "coo", "csc", "csr", "dia", "dok", "lil"])
def spmatrix(request):
    """
    Yields scipy sparse matrix classes.
    """
    from scipy import sparse

    return getattr(sparse, request.param + "_matrix")


@pytest.fixture(
    params=[
        getattr(pd.offsets, o)
        for o in pd.offsets.__all__
        if issubclass(getattr(pd.offsets, o), pd.offsets.Tick) and o != "Tick"
    ]
)
def tick_classes(request):
    """
    Fixture for Tick based datetime offsets available for a time series.
    """
    return request.param


@pytest.fixture(params=[None, lambda x: x])
def sort_by_key(request):
    """
    Simple fixture for testing keys in sorting methods.
    Tests None (no key) and the identity key.
    """
    return request.param


@pytest.fixture()
def fsspectest():
    pytest.importorskip("fsspec")
    from fsspec import register_implementation
    from fsspec.implementations.memory import MemoryFileSystem
    from fsspec.registry import _registry as registry

    class TestMemoryFS(MemoryFileSystem):
        protocol = "testmem"
        test = [None]

        def __init__(self, **kwargs) -> None:
            self.test[0] = kwargs.pop("test", None)
            super().__init__(**kwargs)

    register_implementation("testmem", TestMemoryFS, clobber=True)
    yield TestMemoryFS()
    registry.pop("testmem", None)
    TestMemoryFS.test[0] = None
    TestMemoryFS.store.clear()


@pytest.fixture(
    params=[
        ("foo", None, None),
        ("Egon", "Venkman", None),
        ("NCC1701D", "NCC1701D", "NCC1701D"),
        # possibly-matching NAs
        (np.nan, np.nan, np.nan),
        (np.nan, pd.NaT, None),
        (np.nan, pd.NA, None),
        (pd.NA, pd.NA, pd.NA),
    ]
)
def names(request):
    """
    A 3-tuple of names, the first two for operands, the last for a result.
    """
    return request.param


@pytest.fixture(params=[tm.setitem, tm.loc, tm.iloc])
def indexer_sli(request):
    """
    Parametrize over __setitem__, loc.__setitem__, iloc.__setitem__
    """
    return request.param


@pytest.fixture(params=[tm.loc, tm.iloc])
def indexer_li(request):
    """
    Parametrize over loc.__getitem__, iloc.__getitem__
    """
    return request.param


@pytest.fixture(params=[tm.setitem, tm.iloc])
def indexer_si(request):
    """
    Parametrize over __setitem__, iloc.__setitem__
    """
    return request.param


@pytest.fixture(params=[tm.setitem, tm.loc])
def indexer_sl(request):
    """
    Parametrize over __setitem__, loc.__setitem__
    """
    return request.param


@pytest.fixture(params=[tm.at, tm.loc])
def indexer_al(request):
    """
    Parametrize over at.__setitem__, loc.__setitem__
    """
    return request.param


@pytest.fixture(params=[tm.iat, tm.iloc])
def indexer_ial(request):
    """
    Parametrize over iat.__setitem__, iloc.__setitem__
    """
    return request.param


@pytest.fixture
def using_array_manager():
    """
    Fixture to check if the array manager is being used.
    """
    return pd.options.mode.data_manager == "array"


@pytest.fixture
def using_copy_on_write() -> bool:
    """
    Fixture to check if Copy-on-Write is enabled.
    """
    return pd.options.mode.copy_on_write and pd.options.mode.data_manager == "block"


warsaws = ["Europe/Warsaw", "dateutil/Europe/Warsaw"]
if zoneinfo is not None:
    warsaws.append(zoneinfo.ZoneInfo("Europe/Warsaw"))


@pytest.fixture(params=warsaws)
def warsaw(request):
    """
    tzinfo for Europe/Warsaw using pytz, dateutil, or zoneinfo.
    """
    return request.param<|MERGE_RESOLUTION|>--- conflicted
+++ resolved
@@ -101,22 +101,6 @@
 # Configuration / Settings
 # ----------------------------------------------------------------
 # pytest
-<<<<<<< HEAD
-def pytest_configure(config):
-    # Register marks to avoid warnings in pandas.test()
-    # sync with setup.cfg
-    config.addinivalue_line("markers", "single: mark a test as single cpu only")
-    config.addinivalue_line("markers", "slow: mark a test as slow")
-    config.addinivalue_line("markers", "network: mark a test as network")
-    config.addinivalue_line(
-        "markers", "db: tests requiring a database (mysql or postgres)"
-    )
-    config.addinivalue_line("markers", "high_memory: mark a test as a high-memory only")
-    config.addinivalue_line(
-        "markers", "arm_slow: mark a test as slow for arm64 architecture"
-    )
-=======
->>>>>>> dba2080a
 
 
 def pytest_addoption(parser) -> None:
