--- conflicted
+++ resolved
@@ -21,16 +21,12 @@
 import yaml
 
 EXCLUDE = {"python", "c-compiler", "cxx-compiler"}
-<<<<<<< HEAD
-RENAME = {"pytables": "tables", "dask-core": "dask"}
-=======
 REMAP_VERSION = {"tzdata": "2022.1"}
 RENAME = {
     "pytables": "tables",
     "geopandas-base": "geopandas",
     "psycopg2": "psycopg2-binary",
 }
->>>>>>> dba2080a
 
 
 def conda_package_to_pip(package: str):
